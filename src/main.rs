#![feature(plugin, custom_derive, static_in_const)]
#![plugin(serde_macros)]
#![allow(unused_variables, dead_code)]

#[macro_use]
extern crate log;
extern crate env_logger;
extern crate time;
#[macro_use]
extern crate hyper;
extern crate kuchiki;
extern crate regex;
#[macro_use]
extern crate lazy_static;
#[macro_use]
extern crate url;
#[macro_use]
extern crate mime;
extern crate serde;
extern crate serde_json;
extern crate toml;
<<<<<<< HEAD
extern crate crossbeam;
extern crate websocket;
=======
extern crate rusqlite;
>>>>>>> 9c1510be

use std::thread;

mod base;
mod events;
mod gamblers;
mod opportunity;
mod arbitrer;
mod server;
mod combo;

fn main() {
    base::logger::init().unwrap();

    thread::spawn(server::run);

    // TODO(loyd): make CLI.
    arbitrer::run();
}<|MERGE_RESOLUTION|>--- conflicted
+++ resolved
@@ -19,12 +19,8 @@
 extern crate serde;
 extern crate serde_json;
 extern crate toml;
-<<<<<<< HEAD
-extern crate crossbeam;
 extern crate websocket;
-=======
 extern crate rusqlite;
->>>>>>> 9c1510be
 
 use std::thread;
 
