--- conflicted
+++ resolved
@@ -1,12 +1,7 @@
 #![allow(non_snake_case)]
 
-<<<<<<< HEAD
-use std::collections::{HashMap, HashSet};
+use std::collections::HashSet;
 use kuchiki::NodeRef;
-=======
-use std::collections::HashSet;
-use serde_json as json;
->>>>>>> aa0c9b70
 
 use base::error::{Result, Error};
 use base::timers::Periodic;
@@ -68,11 +63,7 @@
 
         // The site uses 1-minute period, but for us it's too long.
         for _ in Periodic::new(15) {
-<<<<<<< HEAD
-            let message = try!(self.session.request(&path).get::<Message>());
-=======
-            let message = try!(self.session.get_json::<XMessage>(path));
->>>>>>> aa0c9b70
+            let message = try!(self.session.request(&path).get::<XMessage>());
             let offers = try!(grab_offers(message));
 
             // Deactive active offers.
@@ -132,11 +123,7 @@
 
     fn check_offer(&self, offer: &Offer, outcome: &Outcome, stake: Currency) -> Result<bool> {
         let path = "/LineFeed/Get1x2?sportId=40&count=50&cnt=10&lng=en";
-<<<<<<< HEAD
-        let message: Message = try!(self.session.request(path).get());
-=======
-        let message = try!(self.session.get_json::<XMessage>(path));
->>>>>>> aa0c9b70
+        let message = try!(self.session.request(path).get::<XMessage>());
 
         Ok(try!(grab_offers(message)).into_iter()
             .find(|actual| actual.oid == offer.oid)
