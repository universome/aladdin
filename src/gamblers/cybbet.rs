--- conflicted
+++ resolved
@@ -88,13 +88,8 @@
         Ok(Currency::from(cash))
     }
 
-<<<<<<< HEAD
-    fn watch(&self, cb: &Fn(Offer, bool)) -> Result<()> {
-        let html: NodeRef = try!(self.session.request("/").get());
-=======
     fn watch(&self, cb: &Fn(Message)) -> Result<()> {
-        let html = try!(self.session.get_html("/"));
->>>>>>> aa0c9b70
+        let html = try!(self.session.request("/").get::<NodeRef>());
         let offers = try!(extract_offers(html));
 
         let mut table = HashMap::new();
@@ -106,20 +101,10 @@
 
         for _ in Periodic::new(PERIOD) {
             // Collect all active offers and send them.
-<<<<<<< HEAD
-            let games = table.values().map(Game::from).collect::<Vec<_>>();
+            let games = table.values().map(CGame::from).collect::<Vec<_>>();
             let games = try!(json::to_string(&games));
             let request = self.session.request("/games/getCurrentKoef").content_type(Type::Form);
             let koef: CurrentKoef = try!(request.post(&[("request", &games)]));
-=======
-            let request = table.values().map(CGame::from).collect::<Vec<_>>();
-
-            let response = try!(self.session.post_form("/games/getCurrentKoef", &[
-                ("request", &try!(json::to_string(&request)))
-            ], &[]));
-
-            let koef = try!(json::from_reader::<_, CurrentKoef>(response));
->>>>>>> aa0c9b70
 
             // Update odds.
             if let Some(games) = koef.games {
